# pylint: disable=missing-docstring,redefined-outer-name
import threading
import time
from datetime import datetime

import pytest
from pcsm import Runner
from testing import Testing


@pytest.mark.parametrize("phase", [Runner.Phase.APPLY, Runner.Phase.CLONE])
def test_shard_collection(t: Testing, phase: Runner.Phase):
    with t.run(phase):
        t.source["db_1"].create_collection("coll_1")
        t.source.admin.command("shardCollection", "db_1.coll_1", key={"_id": 1})
        t.source.admin.command("shardCollection", "db_1.coll_2", key={"_id": "hashed"})
        t.source.admin.command("shardCollection", "db_1.coll_3", key={"a": 1, "b": 1})
        t.source.admin.command("shardCollection", "db_1.coll_4", key={"a": "hashed", "b": 1})

    t.compare_all_sharded()


@pytest.mark.parametrize("phase", [Runner.Phase.APPLY, Runner.Phase.CLONE])
def test_shard_unique_collection(t: Testing, phase: Runner.Phase):
    with t.run(phase):
        t.source["db_1"].create_collection("coll_1")
        t.source.admin.command("shardCollection", "db_1.coll_1", key={"a": 1}, unique=True)
        t.source.admin.command("shardCollection", "db_1.coll_2", key={"a": 1, "b": 1}, unique=True)

    t.compare_all_sharded()


@pytest.mark.parametrize("phase", [Runner.Phase.APPLY, Runner.Phase.CLONE])
def test_drop_sharded(t: Testing, phase: Runner.Phase):
    t.source["db_1"].drop_collection("coll_1")
    t.source["db_1"].create_collection("coll_1")
    t.source.admin.command("shardCollection", "db_1.coll_1", key={"_id": 1})

    with t.run(phase):
        t.source["db_1"].drop_collection("coll_1")

    assert "coll_1" not in t.target["db_1"].list_collection_names()


@pytest.mark.parametrize("phase", [Runner.Phase.APPLY, Runner.Phase.CLONE])
def test_rename_sharded(t: Testing, phase: Runner.Phase):
    with t.run(phase):
        t.source["db_1"].create_collection("coll_1")
        t.source.admin.command("shardCollection", "db_1.coll_1", key={"_id": 1})
        t.source["db_1"]["coll_1"].rename("coll_2")

    t.compare_all()


@pytest.mark.parametrize("phase", [Runner.Phase.APPLY, Runner.Phase.CLONE])
def test_create_collection_with_collation(t: Testing, phase: Runner.Phase):
    with t.run(phase):
        t.source["db_1"].create_collection("coll_1", collation={"locale": "en", "strength": 2})
        t.source.admin.command(
            "shardCollection", "db_1.coll_1", key={"name": 1}, collation={"locale": "simple"}
        )
        t.source["db_1"]["coll_1"].insert_many([{"name": "n3"}, {"name": "n2"}, {"name": "n3"}])

        t.source["db_1"].create_collection("coll_2", collation={"locale": "en", "strength": 2})
        t.source.admin.command(
            "shardCollection", "db_1.coll_2", key={"_id": "hashed"}, collation={"locale": "simple"}
        )
        t.source["db_1"]["coll_2"].insert_many([{"_id": 11}, {"_id": 22}, {"_id": 33}])

    t.compare_all_sharded()


@pytest.mark.parametrize("phase", [Runner.Phase.APPLY, Runner.Phase.CLONE])
def test_create_collection_with_collation_with_shard_key_index_prefix(
    t: Testing, phase: Runner.Phase
):
    with t.run(phase):
        t.source["db_1"].create_collection("coll_2", collation={"locale": "en", "strength": 2})
        t.source["db_1"]["coll_2"].create_index(
            [("name", 1), ("date", 1), ("age", 1)], collation={"locale": "simple"}
        )
        t.source.admin.command(
            "shardCollection",
            "db_1.coll_1",
            key={"name": 1, "date": 1},
            collation={"locale": "simple"},
        )

    t.compare_all_sharded()

<<<<<<< HEAD
@pytest.mark.parametrize("phase", [Runner.Phase.APPLY])
def test_shard_key_update_duplicate_key_error(t: Testing, phase: Runner.Phase):
    """
    Test to reproduce pcsm duplicate key error when handling shard key updates
    """
    db_name = "test_db"
    collection_name = "test_collection"
    coll = t.source[db_name][collection_name]
    t.source.admin.command("shardCollection", f"{db_name}.{collection_name}", key={"key_id": 1})
    coll.insert_one({"key_id": 0, "name": "item_0", "value": "value_0"})
    for i in range(1, 10):
        key_id = 100 + i
        coll.insert_one({"key_id": key_id, "name": f"pre_sync_doc_{i}", "value": f"value_{key_id}"})
    stop_event = threading.Event()
    def perform_shard_key_updates():
        num_updates = 500
        for i in range(1, num_updates + 1):
            if stop_event.is_set():
                break
            key_id = 200 + i
            new_key_id = 5000 + i
            coll.insert_one({"key_id": key_id, "name": f"test_doc_{i}", "value": f"value_{key_id}"})
            coll.update_one({"key_id": key_id}, {"$set": {"key_id": new_key_id, "shard_key_updated": True}})
            time.sleep(0.05)
    update_thread = threading.Thread(target=perform_shard_key_updates)
    update_thread.start()
    time.sleep(3)
    with t.run(phase):
        stop_event.set()
        update_thread.join(timeout=5)
=======
@pytest.mark.parametrize("phase", [Runner.Phase.CLONE])
def test_clone_document_sharded(t: Testing, phase: Runner.Phase):
    with t.run(phase):
        t.source["db_1"].create_collection("coll_1")
        t.source.admin.command("shardCollection", "db_1.coll_1", key={"_id": "hashed"})
        t.source["db_1"]["coll_1"].insert_one({"name": "Alice", "age": 30})

>>>>>>> 288a42bf
    t.compare_all_sharded()<|MERGE_RESOLUTION|>--- conflicted
+++ resolved
@@ -88,7 +88,17 @@
 
     t.compare_all_sharded()
 
-<<<<<<< HEAD
+        
+@pytest.mark.parametrize("phase", [Runner.Phase.CLONE])
+def test_clone_document_sharded(t: Testing, phase: Runner.Phase):
+    with t.run(phase):
+        t.source["db_1"].create_collection("coll_1")
+        t.source.admin.command("shardCollection", "db_1.coll_1", key={"_id": "hashed"})
+        t.source["db_1"]["coll_1"].insert_one({"name": "Alice", "age": 30})
+
+    t.compare_all_sharded()
+
+    
 @pytest.mark.parametrize("phase", [Runner.Phase.APPLY])
 def test_shard_key_update_duplicate_key_error(t: Testing, phase: Runner.Phase):
     """
@@ -118,14 +128,4 @@
     time.sleep(3)
     with t.run(phase):
         stop_event.set()
-        update_thread.join(timeout=5)
-=======
-@pytest.mark.parametrize("phase", [Runner.Phase.CLONE])
-def test_clone_document_sharded(t: Testing, phase: Runner.Phase):
-    with t.run(phase):
-        t.source["db_1"].create_collection("coll_1")
-        t.source.admin.command("shardCollection", "db_1.coll_1", key={"_id": "hashed"})
-        t.source["db_1"]["coll_1"].insert_one({"name": "Alice", "age": 30})
-
->>>>>>> 288a42bf
-    t.compare_all_sharded()+        update_thread.join(timeout=5)